--- conflicted
+++ resolved
@@ -95,11 +95,11 @@
         switch (compr_mode)
         {
 #ifdef SEAL_USE_ZSTD
-        case compr_mode_type::zstd:
+        case compr_mode_type::ZSTD:
             return ztools::zstd_deflate_size_bound(in_size);
 #endif
 #ifdef SEAL_USE_ZLIB
-        case compr_mode_type::zlib:
+        case compr_mode_type::ZLIB:
             return ztools::zlib_deflate_size_bound(in_size);
 #endif
         case compr_mode_type::none:
@@ -264,13 +264,13 @@
                 save_members(stream);
                 break;
 #ifdef SEAL_USE_ZLIB
-            case compr_mode_type::zlib:
-            {
-                // First save_members to a temporary byte stream; set the size
-                // of the temporary stream to be right from the start to avoid
-                // extra reallocs.
+            case compr_mode_type::ZLIB:
+            {
+                // First save_members to a temporary byte stream; set the size of the temporary stream to be right from
+                // the start to avoid extra reallocs.
                 SafeByteBuffer safe_buffer(
-                    ztools::zlib_deflate_size_bound(raw_size - static_cast<streamoff>(sizeof(SEALHeader))));
+                    ztools::zlib_deflate_size_bound(raw_size - static_cast<streamoff>(sizeof(SEALHeader))),
+                    clear_on_destruction);
                 iostream temp_stream(&safe_buffer);
                 temp_stream.exceptions(ios_base::badbit | ios_base::failbit);
                 save_members(temp_stream);
@@ -282,27 +282,21 @@
                     Pointer<SEAL_BYTE>::Aliasing(safe_buffer.data()), safe_buffer.size(),
                     static_cast<size_t>(temp_stream.tellp()), false, safe_pool);
 
-                // After compression, write_header_deflate_buffer will write the
-                // final size to the given header and write the header to stream,
-                // before writing the compressed output.
+                // After compression, write_header_deflate_buffer will write the final size to the given header and
+                // write the header to stream, before writing the compressed output.
                 ztools::zlib_write_header_deflate_buffer(
                     safe_buffer_array, reinterpret_cast<void *>(&header), stream, safe_pool);
                 break;
             }
 #endif
 #ifdef SEAL_USE_ZSTD
-            case compr_mode_type::zstd:
-            {
-                // First save_members to a temporary byte stream; set the size
-                // of the temporary stream to be right from the start to avoid
-                // extra reallocs.
+            case compr_mode_type::ZSTD:
+            {
+                // First save_members to a temporary byte stream; set the size of the temporary stream to be right from
+                // the start to avoid extra reallocs.
                 SafeByteBuffer safe_buffer(
-<<<<<<< HEAD
-                    ztools::zstd_deflate_size_bound(raw_size - static_cast<streamoff>(sizeof(SEALHeader))));
-=======
-                    ztools::deflate_size_bound(raw_size - static_cast<streamoff>(sizeof(SEALHeader))),
+                    ztools::zstd_deflate_size_bound(raw_size - static_cast<streamoff>(sizeof(SEALHeader))),
                     clear_on_destruction);
->>>>>>> 27697a13
                 iostream temp_stream(&safe_buffer);
                 temp_stream.exceptions(ios_base::badbit | ios_base::failbit);
                 save_members(temp_stream);
@@ -314,9 +308,8 @@
                     Pointer<SEAL_BYTE>::Aliasing(safe_buffer.data()), safe_buffer.size(),
                     static_cast<size_t>(temp_stream.tellp()), false, safe_pool);
 
-                // After compression, write_header_deflate_buffer will write the
-                // final size to the given header and write the header to stream,
-                // before writing the compressed output.
+                // After compression, write_header_deflate_buffer will write the final size to the given header and
+                // write the header to stream, before writing the compressed output.
                 ztools::zstd_write_header_deflate_buffer(
                     safe_buffer_array, reinterpret_cast<void *>(&header), stream, safe_pool);
                 break;
@@ -387,7 +380,7 @@
                 }
                 break;
 #ifdef SEAL_USE_ZLIB
-            case compr_mode_type::zlib:
+            case compr_mode_type::ZLIB:
             {
                 auto compr_size = header.size - safe_cast<uint64_t>(stream.tellg() - stream_start_pos);
 
@@ -400,8 +393,8 @@
 
                 // Throw an exception on non-zero return value
                 if (ztools::zlib_inflate_stream(
-                        stream, safe_cast<streamoff>(compr_size), temp_stream,
-                        MemoryManager::GetPool(mm_prof_opt::FORCE_NEW, true)))
+                    stream, safe_cast<streamoff>(compr_size), temp_stream,
+                    MemoryManager::GetPool(mm_prof_opt::FORCE_NEW, clear_on_destruction)))
                 {
                     throw logic_error("stream inflate failed");
                 }
@@ -410,7 +403,7 @@
             }
 #endif
 #ifdef SEAL_USE_ZSTD
-            case compr_mode_type::zstd:
+            case compr_mode_type::ZSTD:
             {
                 auto compr_size = header.size - safe_cast<uint64_t>(stream.tellg() - stream_start_pos);
 
@@ -423,12 +416,8 @@
 
                 // Throw an exception on non-zero return value
                 if (ztools::zstd_inflate_stream(
-                        stream, safe_cast<streamoff>(compr_size), temp_stream,
-<<<<<<< HEAD
-                        MemoryManager::GetPool(mm_prof_opt::FORCE_NEW, true)))
-=======
-                        MemoryManager::GetPool(mm_prof_opt::FORCE_NEW, clear_on_destruction)) != Z_OK)
->>>>>>> 27697a13
+                    stream, safe_cast<streamoff>(compr_size), temp_stream,
+                    MemoryManager::GetPool(mm_prof_opt::FORCE_NEW, clear_on_destruction)))
                 {
                     throw logic_error("stream inflate failed");
                 }
