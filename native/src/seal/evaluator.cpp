--- conflicted
+++ resolved
@@ -2189,16 +2189,10 @@
             inverse_ntt_negacyclic_harvey_lazy(t_last, key_ntt_tables[key_modulus_size - 1]);
 
             // Add (p-1)/2 to change from flooring to rounding.
-<<<<<<< HEAD
-            uint64_t half = key_modulus[key_modulus_size - 1].value() >> 1;
-            SEAL_ITERATE(t_last, coeff_count, [&](auto J) {
-                *J = barrett_reduce_63(*J + half, key_modulus[key_modulus_size - 1]);
-=======
             const uint64_t qk = key_modulus[key_modulus_size - 1].value();
             const uint64_t qk_half = qk >> 1;
-            for_each_n(t_last, coeff_count, [&](auto J) {
+            SEAL_ITERATE(t_last, coeff_count, [&](auto J) {
                 *J = barrett_reduce_63(*J + qk_half, key_modulus[key_modulus_size - 1]);
->>>>>>> 68aef385
             });
 
             SEAL_ITERATE(iter(I, key_modulus, key_ntt_tables, modswitch_factors), decomp_modulus_size, [&](auto J) {
@@ -2210,72 +2204,50 @@
 
                 SEAL_ALLOCATE_GET_COEFF_ITER(t_ntt, coeff_count, pool);
 
-<<<<<<< HEAD
                 // (ct mod 4qk) mod qi
-                modulo_poly_coeffs_63(t_last, coeff_count, *get<1>(J), t_ntt);
-                uint64_t fix = barrett_reduce_63(half, *get<1>(J));
-
-                SEAL_ITERATE(t_ntt, coeff_count, [&](auto K) { *K = sub_uint64_mod(*K, fix, *get<1>(J)); });
-
+                const uint64_t qi = get<1>(J)->value();
+                if (qk > qi)
+                {
+                    modulo_poly_coeffs_63(t_last, coeff_count, *get<1>(J), t_ntt);
+                }
+                else
+                {
+                    set_uint(t_last, coeff_count, t_ntt);
+                }
+
+                // lazy substraction, results in [0, 2*qi).
+                const uint64_t fix = qi - barrett_reduce_63(qk_half, *get<1>(J));
+                SEAL_ITERATE(t_ntt, coeff_count, [&](auto K) { *K += fix; });
+
+                uint64_t qi_lazy; // some multiples of qi
                 if (scheme == scheme_type::CKKS)
                 {
-                    ntt_negacyclic_harvey(t_ntt, *get<2>(J));
+                    ntt_negacyclic_harvey_lazy(t_ntt, *get<2>(J));
+#if SEAL_USER_MOD_BIT_COUNT_MAX > 60
+                    qi_lazy = qi << 1;
+                    // reduce from [0, 4qi) to [0, 2qi)
+                    SEAL_ITERATE(t_ntt, coeff_count, [&](auto K) {
+                        *K -= (qi_lazy & static_cast<uint64_t>(-static_cast<int64_t>(*K >= qi_lazy)));
+                    });
+#else
+                    // Since now SEAL use at most 60bit moduli, so 8*qi < 2^63.
+                    // This ntt_negacyclic_harvey_lazy results in [0, 4*qi).
+                    qi_lazy = qi << 2;
+#endif
                 }
                 else if (scheme == scheme_type::BFV)
                 {
-                    inverse_ntt_negacyclic_harvey(get<0, 1>(J), *get<2>(J));
+                    qi_lazy = qi << 1;
+                    inverse_ntt_negacyclic_harvey_lazy(get<0, 1>(J), *get<2>(J));
                 }
 
                 // ((ct mod qi) - (ct mod qk)) mod qi
-                sub_poly_coeffmod(get<0, 1>(J), t_ntt, coeff_count, *get<1>(J), get<0, 1>(J));
+                SEAL_ITERATE(
+                    iter(get<0, 1>(J), t_ntt), coeff_count, [&](auto K) { *get<0>(K) += qi_lazy - *get<1>(K); });
                 // qk^(-1) * ((ct mod qi) - (ct mod qk)) mod qi
                 multiply_poly_scalar_coeffmod(get<0, 1>(J), coeff_count, *get<3>(J), *get<1>(J), get<0, 1>(J));
                 add_poly_coeffmod(get<0, 1>(J), get<0, 0>(J), coeff_count, *get<1>(J), get<0, 0>(J));
             });
-=======
-                    // (ct mod 4qk) mod qi
-                    const uint64_t qi = get<1>(J)->value();
-                    if (qk > qi) {
-                        modulo_poly_coeffs_63(t_last, coeff_count, *get<1>(J), t_ntt_iter);
-                    } else {
-                        set_uint_uint(t_last, coeff_count, t_ntt_iter);
-                    }
-
-                    // lazy substraction, results in [0, 2*qi).
-                    const uint64_t fix = qi - barrett_reduce_63(qk_half, *get<1>(J));
-                    for_each_n(t_ntt_iter, coeff_count, [&](auto K) { *K += fix; });
-
-                    uint64_t Lqi; // some multiples of qi
-                    if (scheme == scheme_type::CKKS)
-                    {
-                        ntt_negacyclic_harvey_lazy(t_ntt_iter, *get<2>(J));
-#if SEAL_USER_MOD_BIT_COUNT_MAX > 60
-                        Lqi = qi << 1;
-                        // reduce from [0, 4qi) to [0, 2qi)
-                        for_each_n(t_ntt_iter, coeff_count, [Lqi](auto K) { *K -= (Lqi & static_cast<uint64_t>(-static_cast<int64_t>(*K >= Lqi))); });
-#else
-                        // Since now SEAL use at most 60bit moduli, so 8*qi < 2^63.
-                        // This ntt_negacyclic_harvey_lazy results in [0, 4*qi).
-                        Lqi = qi << 2;
-#endif
-                    }
-                    else if (scheme == scheme_type::BFV)
-                    {
-                        Lqi = qi << 1;
-                        inverse_ntt_negacyclic_harvey_lazy(get<1>(get<0>(J)), *get<2>(J));
-                    }
-
-                    // ((ct mod qi) - (ct mod qk)) mod L * qi
-                    for_each_n(IterTuple<CoeffIter, CoeffIter>(get<1>(get<0>(J)), t_ntt_iter), coeff_count,
-                               [Lqi](auto IT) { *get<0>(IT) += Lqi - *get<1>(IT); });
-
-                    // qk^(-1) * ((ct mod qi) - (ct mod qk)) mod qi
-                    multiply_poly_scalar_coeffmod(
-                        get<1>(get<0>(J)), coeff_count, *get<3>(J), *get<1>(J), get<1>(get<0>(J)));
-                    add_poly_poly_coeffmod(
-                        get<1>(get<0>(J)), get<0>(get<0>(J)), coeff_count, *get<1>(J), get<0>(get<0>(J)));
-                });
->>>>>>> 68aef385
         });
     }
 } // namespace seal