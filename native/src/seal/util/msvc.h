--- conflicted
+++ resolved
@@ -34,35 +34,20 @@
 #else
 
 #ifdef SEAL_USE_IF_CONSTEXPR
-<<<<<<< HEAD
-#pragma message("Disabling `if constexpr` based on _MSVC_LANG value \
-    " SEAL_STRINGIZE(_MSVC_LANG) ": undefining SEAL_USE_IF_CONSTEXPR")
-=======
 #pragma message("Disabling `if constexpr` based on _MSVC_LANG value " SEAL_STRINGIZE( \
     _MSVC_LANG) ": undefining SEAL_USE_IF_CONSTEXPR")
->>>>>>> aa476c7e
 #undef SEAL_USE_IF_CONSTEXPR
 #endif
 
 #ifdef SEAL_USE_MAYBE_UNUSED
-<<<<<<< HEAD
-#pragma message("Disabling `[[maybe_unused]]` based on _MSVC_LANG value \
-    " SEAL_STRINGIZE(_MSVC_LANG) ": undefining SEAL_USE_MAYBE_UNUSED")
-=======
 #pragma message("Disabling `[[maybe_unused]]` based on _MSVC_LANG value " SEAL_STRINGIZE( \
     _MSVC_LANG) ": undefining SEAL_USE_MAYBE_UNUSED")
->>>>>>> aa476c7e
 #undef SEAL_USE_MAYBE_UNUSED
 #endif
 
 #ifdef SEAL_USE_NODISCARD
-<<<<<<< HEAD
-#pragma message("Disabling `[[nodiscard]]` based on _MSVC_LANG value " \
-    SEAL_STRINGIZE(_MSVC_LANG) ": undefining SEAL_USE_NODISCARD")
-=======
 #pragma message("Disabling `[[nodiscard]]` based on _MSVC_LANG value " SEAL_STRINGIZE( \
     _MSVC_LANG) ": undefining SEAL_USE_NODISCARD")
->>>>>>> aa476c7e
 #undef SEAL_USE_NODISCARD
 #endif
 #endif
